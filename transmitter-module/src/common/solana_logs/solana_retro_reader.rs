use log::{debug, error, warn};
use mongodb::{
    bson::{doc, Bson, Document},
    options::{ClientOptions, Credential, FindOneOptions, ServerApi, ServerApiVersion},
    Client,
};
use solana_client::{
    nonblocking::rpc_client::RpcClient, rpc_client::GetConfirmedSignaturesForAddress2Config,
    rpc_response::RpcConfirmedTransactionStatusWithSignature,
};
use solana_sdk::{pubkey::Pubkey, signature::Signature};
use solana_transaction_status::UiTransactionEncoding;
use std::{collections::VecDeque, str::FromStr};
use tokio::sync::mpsc::UnboundedSender;

use transmitter_common::mongodb::{mdb_solana_chain_id, MongodbConfig, MDB_LAST_BLOCK_COLLECTION};

use crate::common::{
    config::SolanaClientConfig,
    solana_logs::{solana_event_listener::LogsBunch, EventListenerError},
};

pub(super) struct SolanaRetroReader {
    _mongodb_config: MongodbConfig,
    logs_sender: UnboundedSender<LogsBunch>,
}

impl SolanaRetroReader {
    pub(super) fn new(
        mongodb_config: MongodbConfig,
        logs_sender: UnboundedSender<LogsBunch>,
    ) -> SolanaRetroReader {
        SolanaRetroReader {
            _mongodb_config: mongodb_config,
            logs_sender,
        }
    }

    pub(super) async fn read_events_backward(
        &self,
        solana_config: &SolanaClientConfig,
        _mongodb_config: &MongodbConfig,
    ) -> Result<(), EventListenerError> {
<<<<<<< HEAD
        // let Ok(Some(tx_start_from)) = self.get_last_processed_block(mongodb_config).await else {
        //     debug!("No latest_processed_block found, skip retrospective reading");
        //     return Ok(());
        // };
        let tx_start_from = String::from("Tb5PK9d1kMMZnvDVCMGXLiHWtXDvefNGxC3DBsGxLhH8f2zbecwqTQpi5DMLK5C4cyR4uotKxNiEp3SnsEiayUz");
        debug!("Found latest_processed_block, start retrospective reading from: {}", tx_start_from);
=======
        let Ok(Some(tx_start_from)) = self.get_last_processed_block(mongodb_config).await else {
            debug!("No latest_processed_block found, skip retrospective reading");
            return Ok(());
        };
        debug!("Found latest_processed_block, start backward reading until: {}", tx_start_from);
>>>>>>> 7f692f13
        let client =
            RpcClient::new_with_commitment(solana_config.rpc_url.clone(), solana_config.commitment);
        let until = Some(Signature::from_str(&tx_start_from).map_err(|err| {
            error!("Failed to decode tx_start_from: {}", err);
            EventListenerError::SolanaClient
        })?);

        let mut before = None;
        let mut log_bunches = VecDeque::new();
        loop {
            let signatures_backward =
                Self::get_signatures_chunk(&photon::ID, solana_config, &client, until, before)
                    .await?;

            if signatures_backward.is_empty() {
                break;
            }

            Self::process_signatures(&client, &mut before, &mut log_bunches, signatures_backward)
                .await;
        }
        for logs_bunch in log_bunches {
            self.logs_sender.send(logs_bunch).expect("Expected logs_bunch to be sent");
        }
        Ok(())
    }

    async fn process_signatures(
        client: &RpcClient,
        before: &mut Option<Signature>,
        log_bunches: &mut VecDeque<LogsBunch>,
        signatures_with_meta: Vec<RpcConfirmedTransactionStatusWithSignature>,
    ) {
        for signature_with_meta in signatures_with_meta {
            _ = Self::process_signature(client, before, log_bunches, signature_with_meta).await;
        }
    }

    async fn process_signature(
        client: &RpcClient,
        before: &mut Option<Signature>,
        log_bunches: &mut VecDeque<LogsBunch>,
        signature_with_meta: RpcConfirmedTransactionStatusWithSignature,
    ) -> Result<(), ()> {
        let signature = &Signature::from_str(&signature_with_meta.signature)
            .map_err(|err| error!("Failed to parse signature: {}", err))?;
        before.replace(*signature);
        let transaction = client
            .get_transaction(signature, UiTransactionEncoding::Json)
            .await
            .map_err(|err| error!("Failed to get transaction by signature: {}", err))?;

        let logs = transaction
            .transaction
            .meta
            .map(|meta| <Option<Vec<String>>>::from(meta.log_messages))
            .ok_or(())?
            .ok_or(())?;

        if logs.is_empty() {
            return Ok(());
        }

        log_bunches.push_front(LogsBunch {
            tx_signature: signature_with_meta.signature,
            slot: transaction.slot,
            logs,
        });
        Ok(())
    }

    async fn get_signatures_chunk(
        program_id: &Pubkey,
        solana_config: &SolanaClientConfig,
        client: &RpcClient,
        until: Option<Signature>,
        before: Option<Signature>,
    ) -> Result<Vec<RpcConfirmedTransactionStatusWithSignature>, EventListenerError> {
        let args = GetConfirmedSignaturesForAddress2Config {
            before,
            until,
            limit: None,
            commitment: Some(solana_config.commitment),
        };

        let signatures_backward = client
            .get_signatures_for_address_with_config(program_id, args)
            .await
            .map_err(|err| {
                error!("Failed to get signatures for address: {}", err);
                EventListenerError::SolanaClient
            })?;
        Ok(signatures_backward)
    }

    async fn _get_last_processed_block(
        &self,
        mongodb_config: &MongodbConfig,
    ) -> Result<Option<String>, EventListenerError> {
        let mut client_options =
            ClientOptions::parse_async(&mongodb_config.uri).await.map_err(|err| {
                error!("Failed to parse mongodb uri: {}", err);
                EventListenerError::from(err)
            })?;
        let server_api = ServerApi::builder().version(ServerApiVersion::V1).build();
        client_options.server_api = Some(server_api);
        client_options.credential = Some(
            Credential::builder()
                .username(mongodb_config.user.clone())
                .password(mongodb_config.password.clone())
                .build(),
        );
        let client = Client::with_options(client_options).map_err(|err| {
            error!("Failed to build mondodb client: {}", err);
            EventListenerError::from(err)
        })?;
        let db = client.database(&mongodb_config.db);
        let collection = db.collection::<Document>(MDB_LAST_BLOCK_COLLECTION);

        let last_block: &str = &self._mongodb_config.key;
        let chain_id = mdb_solana_chain_id();
        let doc = collection
            .find_one(doc! { "direction": "from", "chain": chain_id }, FindOneOptions::default())
            .await
            .map_err(|err| {
                error!("Failed to request {}: {}", last_block, err);
                EventListenerError::from(err)
            })?;
        let Some(doc) = doc else {
            warn!("{}: not found", last_block);
            return Ok(None);
        };
        let Some(Bson::String(tx_signature)) = doc.get(last_block).cloned() else {
            warn!("Failed to get {} from document", last_block);
            return Ok(None);
        };
        debug!("doc: {}", tx_signature);
        Ok(Some(tx_signature))
    }
}<|MERGE_RESOLUTION|>--- conflicted
+++ resolved
@@ -41,20 +41,12 @@
         solana_config: &SolanaClientConfig,
         _mongodb_config: &MongodbConfig,
     ) -> Result<(), EventListenerError> {
-<<<<<<< HEAD
         // let Ok(Some(tx_start_from)) = self.get_last_processed_block(mongodb_config).await else {
         //     debug!("No latest_processed_block found, skip retrospective reading");
         //     return Ok(());
         // };
         let tx_start_from = String::from("Tb5PK9d1kMMZnvDVCMGXLiHWtXDvefNGxC3DBsGxLhH8f2zbecwqTQpi5DMLK5C4cyR4uotKxNiEp3SnsEiayUz");
-        debug!("Found latest_processed_block, start retrospective reading from: {}", tx_start_from);
-=======
-        let Ok(Some(tx_start_from)) = self.get_last_processed_block(mongodb_config).await else {
-            debug!("No latest_processed_block found, skip retrospective reading");
-            return Ok(());
-        };
         debug!("Found latest_processed_block, start backward reading until: {}", tx_start_from);
->>>>>>> 7f692f13
         let client =
             RpcClient::new_with_commitment(solana_config.rpc_url.clone(), solana_config.commitment);
         let until = Some(Signature::from_str(&tx_start_from).map_err(|err| {
